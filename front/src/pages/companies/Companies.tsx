--- conflicted
+++ resolved
@@ -11,12 +11,9 @@
 import { IconBuildingSkyscraper } from '@/ui/icon';
 import { WithTopBarContainer } from '@/ui/layout/components/WithTopBarContainer';
 import { EntityTableActionBar } from '@/ui/table/action-bar/components/EntityTableActionBar';
-<<<<<<< HEAD
 import { EntityTableContextMenu } from '@/ui/table/context-menu/components/EntityTableContextMenu';
-=======
 import { useUpsertEntityTableItem } from '@/ui/table/hooks/useUpsertEntityTableItem';
 import { useUpsertTableRowId } from '@/ui/table/hooks/useUpsertTableRowId';
->>>>>>> cd3a32e5
 import { TableContext } from '@/ui/table/states/TableContext';
 import { RecoilScope } from '@/ui/utilities/recoil-scope/components/RecoilScope';
 import { useInsertOneCompanyMutation } from '~/generated/graphql';
@@ -77,23 +74,6 @@
   }, [setContextMenu, setActionBar]);
 
   return (
-<<<<<<< HEAD
-    <>
-      <WithTopBarContainer
-        title="Companies"
-        icon={<IconBuildingSkyscraper size={theme.icon.size.md} />}
-        onAddButtonClick={handleAddButtonClick}
-      >
-        <RecoilScope SpecificContext={TableContext}>
-          <StyledTableContainer>
-            <CompanyTable />
-          </StyledTableContainer>
-          <EntityTableActionBar></EntityTableActionBar>
-          <EntityTableContextMenu></EntityTableContextMenu>
-        </RecoilScope>
-      </WithTopBarContainer>
-    </>
-=======
     <WithTopBarContainer
       title="Companies"
       icon={<IconBuildingSkyscraper size={theme.icon.size.md} />}
@@ -103,12 +83,9 @@
         <StyledTableContainer>
           <CompanyTable />
         </StyledTableContainer>
-        <EntityTableActionBar>
-          <TableActionBarButtonCreateActivityCompany />
-          <TableActionBarButtonDeleteCompanies />
-        </EntityTableActionBar>
+        <EntityTableActionBar></EntityTableActionBar>
+        <EntityTableContextMenu></EntityTableContextMenu>
       </RecoilScope>
     </WithTopBarContainer>
->>>>>>> cd3a32e5
   );
 }